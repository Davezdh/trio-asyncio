--- conflicted
+++ resolved
@@ -529,13 +529,6 @@
             raise RuntimeError("You can't enter a loop twice")
         self._nursery = nursery
 
-<<<<<<< HEAD
-        self._stopping = False
-        print("STOP CL 2")
-        self._stopped.clear()
-
-=======
->>>>>>> 85f51ae7
     async def _main_loop(self, task_status=trio.TASK_STATUS_IGNORED):
         """Run the loop by processing its event queue.
         
