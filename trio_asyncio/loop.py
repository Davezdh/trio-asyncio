--- conflicted
+++ resolved
@@ -144,20 +144,14 @@
         os.write(2,b"SIGI CALL_WAIT C\n")
 
     def add_child_handler(self, pid, callback, *args):
-<<<<<<< HEAD
+        """Add a callback to run when a child process terminates."""
         print("CHILD ADD",pid,callback,args)
-=======
-        """Add a callback to run when a child process terminates."""
->>>>>>> 99aef6dc
         h = self._loop.run_trio(self._waitpid, pid, callback, *args)
         self._callbacks[pid] = h
 
     def remove_child_handler(self, pid):
-<<<<<<< HEAD
+        """Remove the callback to run when a child process terminates."""
         print("CHILD REM",pid)
-=======
-        """Remove the callback to run when a child process terminates."""
->>>>>>> 99aef6dc
         h = self._callbacks.pop(pid, None)
         if h is None:
             return False
