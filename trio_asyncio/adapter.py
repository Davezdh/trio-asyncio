# This code implements a clone of the asyncio mainloop which hooks into
# Trio.

import inspect
import trio_asyncio

# import logging
# logger = logging.getLogger(__name__)

from functools import wraps, partial

__all__ = ['trio2aio', 'aio2trio']


def trio2aio(proc):
<<<<<<< HEAD
    """Decorate an asyncio function so that it's callable by Trio (only)."""

    @wraps(proc)
    async def call(*args, **kwargs):
        if kwargs:
            proc_ = partial(proc, **kwargs)
        else:
            proc_ = proc
        return await trio_asyncio.run_asyncio(proc_, *args)
=======
    if inspect.isasyncgenfunction(proc):
        @wraps(proc)
        def call(*args):
            return trio_asyncio.wrap_generator(proc, *args)

    else:
        @wraps(proc)
        async def call(*args):
            return await trio_asyncio.run_asyncio(proc, *args)
>>>>>>> 3772c915

    return call


def aio2trio(proc):
    """Decorate a Trio function so that it's callable by asyncio (only)."""

    @wraps(proc)
    async def call(*args, **kwargs):
        if kwargs:
            proc_ = partial(proc, **kwargs)
        else:
            proc_ = proc
        return await trio_asyncio.run_trio(proc_, *args)

    return call


def aio2trio_task(proc):
    @wraps(proc)
    async def call(*args, **kwargs):
        if kwargs:
            proc_ = partial(proc, **kwargs)
        else:
            proc_ = proc
        trio_asyncio.run_trio_task(proc_, *args)

    return call<|MERGE_RESOLUTION|>--- conflicted
+++ resolved
@@ -13,27 +13,21 @@
 
 
 def trio2aio(proc):
-<<<<<<< HEAD
-    """Decorate an asyncio function so that it's callable by Trio (only)."""
-
-    @wraps(proc)
-    async def call(*args, **kwargs):
-        if kwargs:
-            proc_ = partial(proc, **kwargs)
-        else:
-            proc_ = proc
-        return await trio_asyncio.run_asyncio(proc_, *args)
-=======
     if inspect.isasyncgenfunction(proc):
         @wraps(proc)
-        def call(*args):
-            return trio_asyncio.wrap_generator(proc, *args)
+        def call(*args, **kwargs):
+            proc_ = proc
+            if kwargs:
+                proc_ = partial(proc_, **kwargs)
+            return trio_asyncio.wrap_generator(proc_, *args)
 
     else:
         @wraps(proc)
-        async def call(*args):
-            return await trio_asyncio.run_asyncio(proc, *args)
->>>>>>> 3772c915
+        async def call(*args, **kwargs):
+            proc_ = proc
+            if kwargs:
+                proc_ = partial(proc_, **kwargs)
+            return await trio_asyncio.run_asyncio(proc_, *args)
 
     return call
 
@@ -43,10 +37,9 @@
 
     @wraps(proc)
     async def call(*args, **kwargs):
+        proc_ = proc
         if kwargs:
-            proc_ = partial(proc, **kwargs)
-        else:
-            proc_ = proc
+            proc_ = partial(proc_, **kwargs)
         return await trio_asyncio.run_trio(proc_, *args)
 
     return call
@@ -55,10 +48,9 @@
 def aio2trio_task(proc):
     @wraps(proc)
     async def call(*args, **kwargs):
+        proc_ = proc
         if kwargs:
-            proc_ = partial(proc, **kwargs)
-        else:
-            proc_ = proc
+            proc_ = partial(proc_, **kwargs)
         trio_asyncio.run_trio_task(proc_, *args)
 
     return call